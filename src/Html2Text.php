<?php
/******************************************************************************
 * Copyright (c) 2010 Jevon Wright and others.
 * All rights reserved. This program and the accompanying materials
 * are made available under the terms of the Eclipse Public License v1.0
 * which accompanies this distribution, and is available at
 * http://www.eclipse.org/legal/epl-v10.html
 *
 * or
 *
 * LGPL which is available at http://www.gnu.org/licenses/lgpl.html
 *
 *
 * Contributors:
 *    Jevon Wright - initial API and implementation
 ****************************************************************************/

namespace Html2Text;

class Html2Text {

	/**
	 * Tries to convert the given HTML into a plain text format - best suited for
	 * e-mail display, etc.
	 *
	 * <p>In particular, it tries to maintain the following features:
	 * <ul>
	 *   <li>Links are maintained, with the 'href' copied over
	 *   <li>Information in the &lt;head&gt; is lost
	 * </ul>
	 *
	 * @param string html the input HTML
	 * @return string the HTML converted, as best as possible, to text
	 * @throws Html2TextException if the HTML could not be loaded as a {@link DOMDocument}
	 */
	static function convert($html) {
		// replace &nbsp; with spaces
		$html = str_replace("&nbsp;", " ", $html);
<<<<<<< HEAD
		$html = str_replace("\xc2\xa0", " ", $html);

=======
		$html = str_replace("\xa0", " ", $html);
		
		// remove office namespace
		$html = str_replace(array("<o:p>","</o:p>"), "", $html);
		
>>>>>>> 6ba6ce5a
		$html = static::fixNewlines($html);
		if (mb_detect_encoding($html, "UTF-8", true)) {
			$html = mb_convert_encoding($html, "HTML-ENTITIES", "UTF-8");
		}

		$doc = new \DOMDocument();
		if (!$doc->loadHTML($html)) {
			throw new Html2TextException("Could not load HTML - badly formed?", $html);
		}
		
		$doc = static::fixMSEncoding($doc);

		$output = static::iterateOverNode($doc);

		// remove leading and trailing spaces on each line
		$output = preg_replace("/[ \t]*\n[ \t]*/im", "\n", $output);
		$output = preg_replace("/ *\t */im", "\t", $output);

		// remove unnecessary empty lines
		$output = preg_replace("/\n\n\n*/im", "\n\n", $output);

		// remove leading and trailing whitespace
		$output = trim($output);

		return $output;
	}

	/**
	 * Unify newlines; in particular, \r\n becomes \n, and
	 * then \r becomes \n. This means that all newlines (Unix, Windows, Mac)
	 * all become \ns.
	 *
	 * @param string text text with any number of \r, \r\n and \n combinations
	 * @return string the fixed text
	 */
	static function fixNewlines($text) {
		// replace \r\n to \n
		$text = str_replace("\r\n", "\n", $text);
		// remove \rs
		$text = str_replace("\r", "\n", $text);

		return $text;
	}
	
	static function fixMSEncoding($doc) {
		$paras = $doc->getElementsByTagName('p');
		for ($i = $paras->length; --$i >= 0; ) {
			$para = $paras->item($i);
			if ($para->getAttribute('class') == 'MsoNormal') {
				$fragment = $doc->createDocumentFragment();
				$fragment->appendChild($doc->createTextNode($para->nodeValue));
				$fragment->appendChild($doc->createElement('br'));
				$new_node = $para->parentNode->replaceChild($fragment, $para);
			}
		}
		
		$doc->loadHTML($doc->saveHTML());
		
		return $doc;
	}

	static function nextChildName($node) {
		// get the next child
		$nextNode = $node->nextSibling;
		while ($nextNode != null) {
			if ($nextNode instanceof \DOMElement) {
				break;
			}
			$nextNode = $nextNode->nextSibling;
		}
		$nextName = null;
		if ($nextNode instanceof \DOMElement && $nextNode != null) {
			$nextName = strtolower($nextNode->nodeName);
		}

		return $nextName;
	}

	static function prevChildName($node) {
		// get the previous child
		$nextNode = $node->previousSibling;
		while ($nextNode != null) {
			if ($nextNode instanceof \DOMElement) {
				break;
			}
			$nextNode = $nextNode->previousSibling;
		}
		$nextName = null;
		if ($nextNode instanceof \DOMElement && $nextNode != null) {
			$nextName = strtolower($nextNode->nodeName);
		}

		return $nextName;
	}

	static function iterateOverNode($node) {
		if ($node instanceof \DOMText) {
		  // Replace whitespace characters with a space (equivilant to \s)
			return preg_replace("/[\\t\\n\\f\\r ]+/im", " ", $node->wholeText);
		}
		if ($node instanceof \DOMDocumentType) {
			// ignore
			return "";
		}

		$nextName = static::nextChildName($node);
		$prevName = static::prevChildName($node);

		$name = strtolower($node->nodeName);

		// start whitespace
		switch ($name) {
			case "hr":
				return "---------------------------------------------------------------\n";

			case "style":
			case "head":
			case "title":
			case "meta":
			case "script":
				// ignore these tags
				return "";

			case "h1":
			case "h2":
			case "h3":
			case "h4":
			case "h5":
			case "h6":
			case "ol":
			case "ul":
				// add two newlines, second line is added below
				$output = "\n";
				break;

			case "td":
			case "th":
				// add tab char to separate table fields
			   $output = "\t";
			   break;

			case "tr":
			case "p":
			case "div":
				// add one line
				$output = "\n";
				break;

			case "li":
				$output = "- ";
				break;

			default:
				// print out contents of unknown tags
				$output = "";
				break;
		}

		// debug
		//$output .= "[$name,$nextName]";

		if (isset($node->childNodes)) {
			for ($i = 0; $i < $node->childNodes->length; $i++) {
				$n = $node->childNodes->item($i);

				$text = static::iterateOverNode($n);

				$output .= $text;
			}
		}

		// end whitespace
		switch ($name) {
			case "h1":
			case "h2":
			case "h3":
			case "h4":
			case "h5":
			case "h6":
				$output .= "\n";
				break;

			case "p":
			case "br":
				// add one line
				if ($nextName != "div")
					$output .= "\n";
				break;

			case "div":
				// add one line only if the next child isn't a div
				if ($nextName != "div" && $nextName != null)
					$output .= "\n";
				break;

			case "a":
				// links are returned in [text](link) format
				$href = $node->getAttribute("href");

				$output = trim($output);

				// remove double [[ ]] s from linking images
				if (substr($output, 0, 1) == "[" && substr($output, -1) == "]") {
					$output = substr($output, 1, strlen($output) - 2);

					// for linking images, the title of the <a> overrides the title of the <img>
					if ($node->getAttribute("title")) {
						$output = $node->getAttribute("title");
					}
				}

				// if there is no link text, but a title attr
				if (!$output && $node->getAttribute("title")) {
					$output = $node->getAttribute("title");
				}

				if ($href == null) {
					// it doesn't link anywhere
					if ($node->getAttribute("name") != null) {
						$output = "[$output]";
					}
				} else {
					if ($href == $output || $href == "mailto:$output" || $href == "http://$output" || $href == "https://$output") {
						// link to the same address: just use link
						$output;
					} else {
						// replace it
						if ($output) {
							$output = "[$output]($href)";
						} else {
							// empty string
							$output = $href;
						}
					}
				}

				// does the next node require additional whitespace?
				switch ($nextName) {
					case "h1": case "h2": case "h3": case "h4": case "h5": case "h6":
						$output .= "\n";
						break;
				}
				break;

			case "img":
				if ($node->getAttribute("title")) {
					$output = "[" . $node->getAttribute("title") . "]";
				} elseif ($node->getAttribute("alt")) {
					$output = "[" . $node->getAttribute("alt") . "]";
				} else {
					$output = "";
				}
				break;

			case "li":
				$output .= "\n";
				break;

			default:
				// do nothing
		}

		return $output;
	}

}<|MERGE_RESOLUTION|>--- conflicted
+++ resolved
@@ -36,16 +36,11 @@
 	static function convert($html) {
 		// replace &nbsp; with spaces
 		$html = str_replace("&nbsp;", " ", $html);
-<<<<<<< HEAD
 		$html = str_replace("\xc2\xa0", " ", $html);
 
-=======
-		$html = str_replace("\xa0", " ", $html);
-		
 		// remove office namespace
-		$html = str_replace(array("<o:p>","</o:p>"), "", $html);
-		
->>>>>>> 6ba6ce5a
+		$html = str_replace(array("<o:p>", "</o:p>"), "", $html);
+
 		$html = static::fixNewlines($html);
 		if (mb_detect_encoding($html, "UTF-8", true)) {
 			$html = mb_convert_encoding($html, "HTML-ENTITIES", "UTF-8");
@@ -55,7 +50,7 @@
 		if (!$doc->loadHTML($html)) {
 			throw new Html2TextException("Could not load HTML - badly formed?", $html);
 		}
-		
+
 		$doc = static::fixMSEncoding($doc);
 
 		$output = static::iterateOverNode($doc);
@@ -89,7 +84,7 @@
 
 		return $text;
 	}
-	
+
 	static function fixMSEncoding($doc) {
 		$paras = $doc->getElementsByTagName('p');
 		for ($i = $paras->length; --$i >= 0; ) {
@@ -101,9 +96,9 @@
 				$new_node = $para->parentNode->replaceChild($fragment, $para);
 			}
 		}
-		
+
 		$doc->loadHTML($doc->saveHTML());
-		
+
 		return $doc;
 	}
 
